from utils import WorkflowPaths, Args

paths = WorkflowPaths(config)
args = Args(paths, config)

localrules: all, copy_data, copy_images, save

rule all:
    input:
        paths.processed_adata,
    shell:
        """
        echo 🎉 Successfully run sopa
        echo → SpatialData output directory: {paths.sdata_path}
        echo → Explorer output directory: {paths.explorer_directory}
        echo → Open the result in the explorer: 'open {paths.explorer_experiment}'
        """

rule to_spatialdata:
    input:
<<<<<<< HEAD
        f"{config['data_path']}/images/micron_to_mosaic_pixel_transform.csv",
        f"{config['data_path']}/detected_transcripts.csv",
        f"{config['data_path']}/images/mosaic_DAPI_z3.tif",
        f"{config['data_path']}/images/mosaic_PolyT_z3.tif",
        f"{config['data_path']}/images/mosaic_Cellbound2_z3.tif",
        f"{config['data_path']}/images/mosaic_Cellbound3_z3.tif",
=======
        paths.data_path if config["read"]["technology"] != "uniform" else [],
>>>>>>> 49e4be6c
    output:
        paths.sdata_zgroup if paths.data_path else [],
    conda:
        "sopa"
    resources:
        mem_mb=128_000,
    params:
        args_reader = str(args['read'])
    shell:
        """
        sopa read {paths.data_path} --sdata-path {paths.sdata_path} {params.args_reader}
        """

checkpoint patchify_cellpose:
    input:
        paths.sdata_zgroup,
    output:
        patches_file = paths.smk_patches_file_image,
        patches = touch(paths.smk_patches),
    params:
        args_patchify = str(args["patchify"].where(contains="pixel")),
    conda:
        "sopa"
    shell:
        """
        sopa patchify image {paths.sdata_path} {params.args_patchify}
        """

checkpoint patchify_baysor:
    input:
        paths.sdata_zgroup,
        paths.smk_cellpose_boundaries if args.cellpose else [],
    output:
        patches_file = paths.smk_patches_file_baysor,
        smk_baysor_temp_dir = directory(paths.smk_baysor_temp_dir),
    params:
        args_patchify = str(args["patchify"].where(contains="micron")),
        args_baysor = args.dump_baysor_patchify() if args.baysor else "",
        arg_prior = "--use-prior" if args.cellpose else ""
    conda:
        "sopa"
    shell:
        """
        sopa patchify baysor {paths.sdata_path} {params.args_patchify} {params.args_baysor} {params.arg_prior}
        """

rule patch_segmentation_cellpose:
    input:
        paths.smk_patches_file_image,
        paths.smk_patches,
    output:
        f"{paths.smk_cellpose_temp_dir}/{{index}}.parquet",
    conda:
        "sopa"
    params:
        args_cellpose = str(args["segmentation"]["cellpose"]),
    shell:
        """
        sopa segmentation cellpose {paths.sdata_path} --patch-dir {paths.smk_cellpose_temp_dir} --patch-index {wildcards.index} {params.args_cellpose}
        """

rule patch_segmentation_baysor:
    input:
        patches_file = paths.smk_patches_file_baysor,
        baysor_patch = f"{paths.smk_baysor_temp_dir}/{{index}}",
    output:
        f"{paths.smk_baysor_temp_dir}/{{index}}/segmentation_polygons.json",
        f"{paths.smk_baysor_temp_dir}/{{index}}/segmentation_counts.loom",
    params:
        args_baysor_prior_seg = args.baysor_prior_seg,
    resources:
        mem_mb=64_000,
    shell:
        """
        if command -v module &> /dev/null; then
            module purge
        fi
        
        cd {input.baysor_patch}
        {config[executables][baysor]} run --save-polygons GeoJSON -c config.toml transcripts.csv {params.args_baysor_prior_seg}
        """

def get_input_resolve(name, dirs=False):
    def _(wilcards):
        with getattr(checkpoints, f"patchify_{name}").get(**wilcards).output.patches_file.open() as f:
            return paths.cells_paths(f.read(), name, dirs=dirs)
    return _

rule resolve_cellpose:
    input:
        get_input_resolve("cellpose"),
    output:
        touch(paths.smk_cellpose_boundaries),
    conda:
        "sopa"
    shell:
        """
        sopa resolve cellpose {paths.sdata_path} --patch-dir {paths.smk_cellpose_temp_dir}
        """

rule resolve_baysor:
    input:
        files = get_input_resolve("baysor"),
        dirs = get_input_resolve("baysor", dirs=True),
    output:
        touch(paths.smk_baysor_boundaries),
        touch(paths.smk_table)
    conda:
        "sopa"
    params:
        args_patches_dirs = lambda _, input: " ".join(f"--patches-dirs {directory}" for directory in input.dirs),
        args_min_area = args.min_area("baysor")
    shell:
        """
        sopa resolve baysor {paths.sdata_path} --gene-column {args.gene_column} {params.args_min_area} {params.args_patches_dirs}

        rm -r {paths.smk_baysor_temp_dir}    # cleanup large baysor files
        """

rule aggregate:
    input:
        paths.smk_baysor_boundaries if args.baysor else paths.smk_cellpose_boundaries,
    output:
        touch(paths.smk_aggregation),
    conda:
        "sopa"
    params:
        args_aggregate = str(args["aggregate"] or ""),
    resources:
        mem_mb=64_000,
    shell:
        """
        sopa aggregate {paths.sdata_path} {params.args_aggregate}
        """

rule annotate:
    input:
        paths.smk_aggregation,
    output:
        directory(paths.annotations),
    conda:
        "sopa"
    resources:
        partition="gpgpuq" if args['annotation']['method'] == "tangram" else "shortq",
        gpu="a100:1" if args['annotation']['method'] == "tangram" else 0,
    params:
        method_name = args['annotation']['method'],
        args_annotation = str(args['annotation']['args']),
    shell:
        """
        sopa annotate {params.method_name} {paths.sdata_path} {params.args_annotation}
        """

rule image_write:
    input:
        paths.sdata_zgroup,
    output:
        paths.explorer_image,
    conda:
        "sopa"
    resources:
        mem_mb=64_000,
        partition="longq"
    params:
        args_explorer = str(args["explorer"].where(keys=['lazy', 'ram_threshold_gb', 'pixelsize'])),
    shell:
        """
        sopa explorer write {paths.sdata_path} --output-path {paths.explorer_directory} {params.args_explorer} --mode '+i' --no-save-h5ad
        """

rule report:
    input:
        paths.smk_baysor_boundaries if args.baysor else paths.smk_cellpose_boundaries,
        paths.smk_aggregation,
        paths.annotations if args.annotate else [],
    output:
        paths.report,
    conda:
        "sopa"
    shell:
        """
        sopa report {paths.sdata_path} {paths.report}
        """

rule explorer:
    input:
        paths.smk_baysor_boundaries if args.baysor else paths.smk_cellpose_boundaries,
        paths.smk_aggregation,
        paths.annotations if args.annotate else [],
    output:
        paths.explorer_experiment,
    conda:
        "sopa"
    resources:
        mem_mb=256_000,
    params:
        args_explorer = str(args["explorer"]),
    shell:
        """
        sopa explorer write {paths.sdata_path} --output-path {paths.explorer_directory} {params.args_explorer} --mode '-i'
        """

#########################
### MERSCOPE specific ###
#########################

rule copy_data:
    output:
        f"{config['data_path']}/images/micron_to_mosaic_pixel_transform.csv",
        f"{config['data_path']}/detected_transcripts.csv",
    shell:
        f"""
        cp {config['cold_data_path']}/images/micron_to_mosaic_pixel_transform.csv {config['data_path']}/images/micron_to_mosaic_pixel_transform.csv
        cp {config['cold_data_path']}/detected_transcripts.csv {config['data_path']}/detected_transcripts.csv
        """

rule copy_images:
    output:
        f"{config['data_path']}/images/mosaic_DAPI_z3.tif",
        f"{config['data_path']}/images/mosaic_PolyT_z3.tif",
        f"{config['data_path']}/images/mosaic_Cellbound2_z3.tif",
        f"{config['data_path']}/images/mosaic_Cellbound3_z3.tif",
    shell:
        f"""
        cp {config['cold_data_path']}/images/mosaic_DAPI_z3.tif {config['data_path']}/images/mosaic_DAPI_z3.tif
        cp {config['cold_data_path']}/images/mosaic_PolyT_z3.tif {config['data_path']}/images/mosaic_PolyT_z3.tif
        cp {config['cold_data_path']}/images/mosaic_Cellbound2_z3.tif {config['data_path']}/images/mosaic_Cellbound2_z3.tif
        cp {config['cold_data_path']}/images/mosaic_Cellbound3_z3.tif {config['data_path']}/images/mosaic_Cellbound3_z3.tif
        """

rule save:
    input:
        paths.annotations if args.annotate else [],
        paths.explorer_experiment,
        paths.explorer_image,
        paths.report,
    output:
        paths.processed_adata,
    shell:
        f"""
        cp -rT {paths.explorer_directory} {config["processed_data_path"]}
        """<|MERGE_RESOLUTION|>--- conflicted
+++ resolved
@@ -18,16 +18,12 @@
 
 rule to_spatialdata:
     input:
-<<<<<<< HEAD
         f"{config['data_path']}/images/micron_to_mosaic_pixel_transform.csv",
         f"{config['data_path']}/detected_transcripts.csv",
         f"{config['data_path']}/images/mosaic_DAPI_z3.tif",
         f"{config['data_path']}/images/mosaic_PolyT_z3.tif",
         f"{config['data_path']}/images/mosaic_Cellbound2_z3.tif",
         f"{config['data_path']}/images/mosaic_Cellbound3_z3.tif",
-=======
-        paths.data_path if config["read"]["technology"] != "uniform" else [],
->>>>>>> 49e4be6c
     output:
         paths.sdata_zgroup if paths.data_path else [],
     conda:
