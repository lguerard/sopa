--- conflicted
+++ resolved
@@ -2,8 +2,7 @@
 from typing import Optional
 
 
-<<<<<<< HEAD
-def _flamingo_check_config(config: dict) -> dict:
+def flamingo_check_config(config: dict) -> dict:
     data_path = Path(config["data_path"])
 
     region = data_path.name
@@ -18,12 +17,9 @@
     return config
 
 
-def _sanity_check_config(config: dict):
-    config = _flamingo_check_config(config)
-
-=======
 def sanity_check_config(config: dict):
->>>>>>> 04aad49f
+    config = flamingo_check_config(config)
+
     assert (
         "data_path" in config or "sdata_path" in config
     ), "Invalid config. Provide '--config data_path=...' when running the pipeline"
