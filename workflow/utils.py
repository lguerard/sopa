--- conflicted
+++ resolved
@@ -1,12 +1,5 @@
 from pathlib import Path
 from typing import Optional
-
-
-<<<<<<< HEAD
-class ConfigConstants:
-    CT_KEY = "cell_type"
-
-    ANNOTATION = "annotation"
 
 
 def _flamingo_check_config(config: dict) -> dict:
@@ -24,8 +17,6 @@
     return config
 
 
-=======
->>>>>>> 13973660
 def _sanity_check_config(config: dict):
     config = _flamingo_check_config(config)
 
